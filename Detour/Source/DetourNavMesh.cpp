--- conflicted
+++ resolved
@@ -617,12 +617,7 @@
 	}
 }
 
-<<<<<<< HEAD
-bool dtNavMesh::closestPointOnPolyInTile(const dtMeshTile* tile, unsigned int ip,
-										 const float* pos, float* closest) const
-=======
 void dtNavMesh::closestPointOnPoly(dtPolyRef ref, const float* pos, float* closest, bool* posOverPoly) const
->>>>>>> 6702143b
 {
 	const dtMeshTile* tile = 0;
 	const dtPoly* poly = 0;
@@ -637,13 +632,9 @@
 		const float d1 = dtVdist(pos, v1);
 		const float u = d0 / (d0+d1);
 		dtVlerp(closest, v0, v1, u);
-<<<<<<< HEAD
-		return false;
-=======
 		if (posOverPoly)
 			*posOverPoly = false;
 		return;
->>>>>>> 6702143b
 	}
 	
 	const unsigned int ip = (unsigned int)(poly - tile->polys);
@@ -658,8 +649,7 @@
 		dtVcopy(&verts[i*3], &tile->verts[poly->verts[i]*3]);
 	
 	dtVcopy(closest, pos);
-	bool inside = dtDistancePtPolyEdgesSqr(pos, verts, nv, edged, edget);
-	if (!inside)
+	if (!dtDistancePtPolyEdgesSqr(pos, verts, nv, edged, edget))
 	{
 		// Point is outside the polygon, dtClamp to nearest edge.
 		float dmin = FLT_MAX;
@@ -704,8 +694,6 @@
 			break;
 		}
 	}
-
-	return inside;
 }
 
 dtPolyRef dtNavMesh::findNearestPolyInTile(const dtMeshTile* tile,
@@ -719,9 +707,6 @@
 	// Get nearby polygons from proximity grid.
 	dtPolyRef polys[128];
 	int polyCount = queryPolygonsInTile(tile, bmin, bmax, polys, 128);
-
-	// tile thickness is scaled relative to an agent height
-	const float polyThick = tile->header->walkableHeight * SCALE_POLY_THICK;
 	
 	// Find nearest polygon amongst the nearby polygons.
 	dtPolyRef nearest = 0;
@@ -730,23 +715,6 @@
 	for (int i = 0; i < polyCount; ++i)
 	{
 		dtPolyRef ref = polys[i];
-<<<<<<< HEAD
-		float d, closestPtPoly[3], offset[3];
-		bool inside2D = closestPointOnPolyInTile(tile, decodePolyIdPoly(ref), center, closestPtPoly);
-
-		dtVsub(offset, center, closestPtPoly);
-
-		if (inside2D)
-		{
-			// right above the polygon is considered on the polygon
-			d = dtAbs(offset[1]) - polyThick;
-			d = d > 0 ? d*d : 0;
-		}
-		else
-			d = dtVlenSqr(offset);
-
-		if (d < nearestDistanceSqr)
-=======
 		float closestPtPoly[3];
 		float diff[3];
 		bool posOverPoly = false;
@@ -765,17 +733,11 @@
 		float d = dtVlenSqr(diff);
 		
 		if (d < nearestDistanceSqr || (!nearestOverPoly && posOverPoly))
->>>>>>> 6702143b
 		{
 			dtVcopy(nearestPt, closestPtPoly);
 			nearestDistanceSqr = d;
 			nearestOverPoly = posOverPoly;
 			nearest = ref;
-			if (d == 0)
-			{
-				nearestDistanceSqr = 0;
-				break;
-			}
 		}
 	}
 	
